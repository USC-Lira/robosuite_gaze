--- conflicted
+++ resolved
@@ -27,7 +27,6 @@
   .. automethod:: pose_in_base_from_name
   .. automethod:: set_robot_joint_positions
   .. autoproperty:: js_energy
-<<<<<<< HEAD
   .. autoproperty:: _joint_positions
   .. autoproperty:: _joint_velocities
   .. autoproperty:: joint_indexes
@@ -37,20 +36,6 @@
   .. automethod:: _visualize_grippers
   .. autoproperty:: action_limits
   .. autoproperty:: is_mobile
-=======
-  .. autoproperty:: joint_indexes
-  .. autoproperty:: is_mobile
-  .. autoproperty:: _joint_positions
-  .. autoproperty:: _joint_velocities
-
-
-Fixed Base Robot
------------------
-
-.. autoclass:: robosuite.robots.fixed_base_robot.FixedBaseRobot
-
-  .. automethod:: grip_action
->>>>>>> 5bc8d3a2
   .. autoproperty:: ee_ft_integral
   .. autoproperty:: ee_force
   .. autoproperty:: ee_torque
@@ -73,12 +58,17 @@
   .. autoproperty:: part_controllers
 
 
-<<<<<<< HEAD
 Fixed Base Robot
 ----------------
 Tabletop manipulators.
 
 .. autoclass:: robosuite.robots.fixed_base_robot.FixedBaseRobot
+Mobile Base Robot
+-----------------
+
+``WheeledRobot`` and ``LeggedRobot`` are two types of mobile base robots supported in robosuite.
+
+.. autoclass:: robosuite.robots.mobile_base_robot.MobileBaseRobot
 
   .. automethod:: _load_controller
   .. automethod:: load_model
@@ -134,14 +124,6 @@
 Robots with legs.
 
 .. autoclass:: robosuite.robots.legged_robot.LeggedRobot
-=======
-Mobile Base Robot
------------------
-
-``WheeledRobot`` and ``LeggedRobot`` are two types of mobile base robots supported in robosuite.
-
-.. autoclass:: robosuite.robots.mobile_base_robot.MobileBaseRobot
->>>>>>> 5bc8d3a2
 
   .. automethod:: _load_leg_controllers
   .. automethod:: _load_controller
@@ -149,11 +131,7 @@
   .. automethod:: reset
   .. automethod:: setup_references
   .. automethod:: control
-<<<<<<< HEAD
   .. automethod:: setup_observables
   .. autoproperty:: action_limits
   .. autoproperty:: is_legs_actuated
-  .. autoproperty:: num_leg_joints
-=======
-  .. automethod:: reset
->>>>>>> 5bc8d3a2
+  .. autoproperty:: num_leg_joints